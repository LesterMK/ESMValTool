# Data finder module for the ESMValTool
# Authors:
# Valeriu Predoi (URead, UK - valeriu.predoi@ncas.ac.uk)
# Mattia Righi (DLR, Germany - mattia.righi@dlr.de)

import logging
import os
import subprocess
import yaml
import re
from datetime import datetime
import iris
import iris.coord_categorisation
import six

logger = logging.getLogger(__name__)


def cmip5_model2inst(model):
    """ Return the institute given the model name in CMIP5 """

    instdict = {
        'HadGEM2-CC': 'MOHC',
        'HadGEM2-A': 'MOHC',
        'HadCM3': 'MOHC',
        'HadGEM2-ES': 'MOHC',
        'FIO-ESM': 'FIO',
        'fio-esm': 'FIO',
        'CCSM4': 'NCAR',
        'GEOS-5': 'NASA-GMAO',
        'inmcm4': 'INM',
        'CanESM2': 'CCCma',
        'CanCM4': 'CCCma',
        'CanAM4': 'CCCma',
        'GISS-E2-R': 'NASA-GISS',
        'GISS-E2-R-CC': 'NASA-GISS',
        'GISS-E2-H-CC': 'NASA-GISS',
        'GISS-E2-H': ' NASA-GISS',
        'CNRM-CM5': 'CNRM-CERFACS',
        'CNRM-CM5-2': 'CNRM-CERFACS',
        'NICAM-09': 'NICAM',
        'IPSL-CM5A-LR': 'IPSL',
        'IPSL-CM5A-MR': 'IPSL',
        'IPSL-CM5B-LR': 'IPSL',
        'CSIRO-Mk3-6-0': 'CSIRO-QCCCE',
        'CESM1-CAM5': 'NSF-DOE-NCAR',
        'CESM1-CAM5-1-FV2': 'NSF-DOE-NCAR',
        'CESM1-BGC': 'NSF-DOE-NCAR',
        'CESM1-WACCM': 'NSF-DOE-NCAR',
        'CESM1-FASTCHEM': 'NSF-DOE-NCAR',
        'NorESM1-M': 'NCC',
        'NorESM1-ME': 'NCC',
        'CFSv2-2011': 'NOAA-NCEP',
        'ACCESS1-3': 'CSIRO-BOM',
        'ACCESS1-0': 'CSIRO-BOM',
        'CMCC-CM': 'CMCC',
        'CMCC-CESM': 'CMCC',
        'CMCC-CMS': 'CMCC',
        'FGOALS-g2': 'LASG-CESS',
        'FGOALS-s2': 'LASG-IAP',
        'FGOALS-gl': 'LASG-IAP',
        'GFDL-HIRAM-C180': 'NOAA-GFDL',
        'GFDL-ESM2G': 'NOAA-GFDL',
        'GFDL-CM2p1': 'NOAA-GFDL',
        'GFDL-CM3': 'NOAA-GFDL',
        'GFDL-ESM2M': 'NOAA-GFDL',
        'GFDL-HIRAM-C360': 'NOAA-GFDL',
        'EC-EARTH': 'ICHEC',
        'BNU-ESM': 'BNU',
        'CFSv2-2011': 'COLA-CFS',
        'HadGEM2-AO': 'NIMR-KMA',
        'MIROC4h': 'MIROC',
        'MIROC5': 'MIROC',
        'MIROC-ESM': 'MIROC',
        'MIROC-ESM-CHEM': 'MIROC',
        'bcc-csm1-1': 'BCC',
        'bcc-csm1-1-m': 'BCC',
        'HadGEM2-ES': 'INPE',
        'MPI-ESM-LR': 'MPI-M',
        'MPI-ESM-MR': 'MPI-M',
        'MPI-ESM-P': 'MPI-M',
        'MRI-AGCM3-2H': 'MRI',
        'MRI-CGCM3': 'MRI',
        'MRI-ESM1': 'MRI',
        'MRI-AGCM3-2S': 'MRI',
    }

    if model in instdict:
        return instdict[model]

    raise KeyError("CMIP5: cannot map model {} to institute".format(model))


def cmip5_mip2realm_freq(mip):
    """ Returns realm and frequency given the mip in CMIP5 """

    mipdict = {
        'Amon': ['atmos', 'mon'],
        'Omon': ['ocean', 'mon'],
        'Lmon': ['land', 'mon'],
        'LImon': ['landIce', 'mon'],
        'OImon': ['seaIce', 'mon'],
        'aero': ['aerosol', 'mon'],
        # '3hr': ???
        'cfDay': ['atmos', 'day'],
        'cfMon': ['atmos', 'mon'],
        'day': ['atmos', 'day'],
        'fx': ['*', 'fx']
    }

    if mip in mipdict:
        return mipdict[mip]

    raise KeyError("CMIP5: cannot map mip {} to realm".format(mip))


def replace_tags(path, model, var):
    """ Replaces tags in the config-developer's file with actual values """

    path = path.strip('/')

    tlist = re.findall(r'\[([^]]*)\]', path)

    for tag in tlist:

        if tag == 'var':
            replacewith = var['name']
        elif tag == 'field':
            replacewith = var['field']
        elif tag in ('institute', 'freq', 'realm'):
            if tag in model:
                replacewith = str(model[tag])
            else:
                if tag == 'institute':
                    replacewith = cmip5_model2inst(model['name'])
                elif tag == 'freq':
                    replacewith = cmip5_mip2realm_freq(model['mip'])[1]
                elif tag == 'realm':
                    replacewith = cmip5_mip2realm_freq(model['mip'])[0]
        elif tag == 'latestversion':  # handled separately later
            pass
        elif tag == 'tier':
            replacewith = ''.join(('Tier', str(model['tier'])))
        elif tag == 'model':
            replacewith = model['name']
        else:  # all other cases use the corrsponding model dictionary key
            if tag in model:
                replacewith = str(model[tag])
            else:
                raise KeyError(
                    "Model key {} must be specified for project {}, check "
                    "your namelist entry".format(tag, model['project']))

        path = path.replace('[' + tag + ']', replacewith)

    return path


def read_config_file(project, cfg_file=None):
    """ Parses the developer's configuration file and returns the dictionary
        for the given project
    """

    dict = {}
    if (cfg_file is None):
        cfg_file = os.path.join(
            os.path.dirname(__file__), '../config-developer.yml')
        dict = yaml.load(file(cfg_file, 'r'))

    if project in dict:
        return dict[project]

    raise KeyError('Specifications for {} not found in config-developer file'.
                   format(project))


def get_input_filelist(project_info, model, var):
    """ Returns the full path to input files
    """

    project = model['project']

    project_config = read_config_file(project)

    # Apply variable-dependent model keys
    if 'mip' in var:
        model['mip'] = var['mip']
    if 'ensemble' in var:
        model['ensemble'] = var['ensemble']
    if 'exp' in var:
        model['exp'] = var['exp']

    # Set the rootpath
<<<<<<< HEAD
    dir1 = _get_option_with_default(project_info['GLOBAL'], 'rootpath', project, 'user config')
=======
    if project in project_info['GLOBAL']['rootpath']:
        dir1 = project_info['GLOBAL']['rootpath'][project]
    elif 'default' in project_info['GLOBAL']['rootpath']:
        dir1 = project_info['GLOBAL']['rootpath']['default']
    else:
        raise KeyError(
            'default rootpath must be specified in config-user file')

>>>>>>> 36742b2b
    if not os.path.isdir(dir1):
        raise OSError('directory not found', dir1)

    # Set the drs
    if project in project_info['GLOBAL']['drs']:
        drs = project_info['GLOBAL']['drs'][project]
    else:
        drs = 'default'

<<<<<<< HEAD
    input_folder = _get_option_with_default(project_config, 'input_dir', drs, 'developer config for %s' % project)
    dir2 = replace_tags(input_folder, model, var)
=======
    if drs in dict['input_dir']:
        dir2 = replace_tags(dict['input_dir'][drs], model, var)
    else:
        raise KeyError(
            'drs %s for %s project not specified in config-developer file' %
            (drs, project))

>>>>>>> 36742b2b
    dirname = os.path.join(dir1, dir2)

    # Find latest version if required
    if '[latestversion]' in dirname:
        part1 = dirname.split('[latestversion]')[0]
        part2 = dirname.split('[latestversion]')[1]
        list_versions = os.listdir(part1)
        list_versions.sort()
        latest = os.path.basename(list_versions[-1])
        dirname = os.path.join(part1, latest, part2)

    if not os.path.isdir(dirname):
        raise OSError('directory not found', dirname)

    # Set the filename
    input_file = _get_option_with_default(project_config, 'input_file', drs, 'developer config for %s' % project)
    filename = replace_tags(input_file, model, var)

    # Full path to files
    files = veto_files(model, dirname, filename)

    return files

def _get_option_with_default(config, key, option, config_name):
    config_value = config[key]

    if isinstance(config_value, six.string_types):
        value = config_value
    elif option in config_value:
        value = config_value[option]
    elif 'default' in config_value:
        value = config_value['default']
    else:
        raise KeyError('Option %s not specified and no default provided for %s in %s' % (option, key, config_name))
    return value

def get_output_file(project_info, model, var):
    """ Returns the full path to the output (preprocessed) file
    """

    dict = read_config_file(model['project'])

    outfile = os.path.join(project_info['GLOBAL']['preproc_dir'],
                           model['project'],
                           replace_tags(dict['output_file'], model, var))
    outfile = ''.join((outfile, '.nc'))

    return outfile


def find_files(dirname, filename):
    """
    Function that performs local search for files using `find'
    The depth is as high as possible so that find is fast
    """
    flist = []

    # work only with existing dirs or allowed permission dirs
    strfindic = 'find {dirname} -follow -type f -iname *{filename}*'.format(
        dirname=dirname, filename=filename)
    proc = subprocess.Popen(strfindic, stdout=subprocess.PIPE, shell=True)
    out, err = proc.communicate()
    if err:
        logger.warning("'%s' says:\n%s", strfindic, err)
    for t in out.split('\n')[0:-1]:
        flist.append(t)
    return flist


def veto_files(model, dirname, filename):
    """
    Function that does direct parsing of available datasource files
    and establishes if files are the needed ones or not
    """

    arname = find_files(dirname, filename)
    fs = []

    if len(arname) > 0:
        yr1 = int(model['start_year'])
        yr2 = int(model['end_year'])
        for s in arname:
            tc = time_check(s, yr1, yr2)
            if tc is True:
                fs.append(s)

    return fs


def time_handling(year1, year1_model, year2, year2_model):
    """
    This function is responsible for finding the correct
    files for the needed timespan:

    year1 - the start year in files
    year1_model - the needed start year of data
    year2 - the last year in files
    year2_model - the needed last year of data
    WARNINGS:
    we reduce our analysis only to years

    """
    # model interval < data interval / file
    # model requirements completely within data stretch
    if year1 <= int(year1_model) and year2 >= int(year2_model):
        return True
    # model interval > data interval / file
    # data stretch completely within model requirements
    elif year1 >= int(year1_model) and year2 <= int(year2_model):
        return True
    # left/right overlaps and complete misses
    elif year1 <= int(year1_model) and year2 <= int(year2_model):
        # data is entirely before model
        if year2 < int(year1_model):
            return False
        # edge on
        elif year2 == int(year1_model):
            return True
        # data overlaps to the left
        elif year2 > int(year1_model):
            return True
    elif year1 >= int(year1_model) and year2 >= int(year2_model):
        # data is entirely after model
        if year1 > int(year2_model):
            return False
        # edge on
        elif year1 == int(year2_model):
            return True
        # data overlaps to the right
        elif year1 < int(year2_model):
            return True


# ---- function to handle various date formats
def date_handling(time1, time2):
    """
    This function deals with different input date formats e.g.
    time1 = 198204 or
    time1 = 19820422 or
    time1 = 198204220511 etc
    More formats can be coded in at this stage.
    Returns year 1 and year 2
    """
    # yyyymm
    if len(list(time1)) == 6 and len(list(time2)) == 6:
        y1 = datetime.strptime(time1, '%Y%m')
        year1 = y1.year
        y2 = datetime.strptime(time2, '%Y%m')
        year2 = y2.year
    else:
        # yyyymmdd
        if len(list(time1)) == 8 and len(list(time2)) == 8:
            y1 = datetime.strptime(time1, '%Y%m%d')
            year1 = y1.year
            y2 = datetime.strptime(time2, '%Y%m%d')
            year2 = y2.year
        # yyyymmddHHMM
        if len(list(time1)) == 12 and len(list(time2)) == 12:
            y1 = datetime.strptime(time1, '%Y%m%d%H%M')
            year1 = y1.year
            y2 = datetime.strptime(time2, '%Y%m%d%H%M')
            year2 = y2.year
    return year1, year2


# ---- function that does time checking on a file
def time_check(fpath, yr1, yr2):
    """
    fpath: full path to file
    yr1, yr2: model['start_year'], model['end_year']
    """
<<<<<<< HEAD
    try:
        ssp = fpath.split('/')
        av = ssp[-1]
        time_range = av.split('_')[-1].strip('.nc')
        time1 = time_range.split('-')[0]
        time2 = time_range.split('-')[1]
        year1 = date_handling(time1,time2)[0]
        year2 = date_handling(time1,time2)[1]
        if time_handling(year1, yr1, year2, yr2) is True:
            return True
        else:
            return False
    except Exception:
        cubes = iris.load(fpath)
        for cube in cubes:
            if cube.coords('time'):
                iris.coord_categorisation.add_year(cube, 'time')
                extracted = cube.extract(iris.Constraint(year=lambda year: yr1 <= year <= yr2))
                if extracted is None:
                    return False
                else:
                    return True
        return False
=======
    ssp = fpath.split('/')
    av = ssp[-1]
    time_range = av.split('_')[-1].strip('.nc')
    time1 = time_range.split('-')[0]
    time2 = time_range.split('-')[1]
    year1 = date_handling(time1, time2)[0]
    year2 = date_handling(time1, time2)[1]
    if time_handling(year1, yr1, year2, yr2) is True:
        return True
    else:
        return False
>>>>>>> 36742b2b
<|MERGE_RESOLUTION|>--- conflicted
+++ resolved
@@ -191,18 +191,8 @@
         model['exp'] = var['exp']
 
     # Set the rootpath
-<<<<<<< HEAD
-    dir1 = _get_option_with_default(project_info['GLOBAL'], 'rootpath', project, 'user config')
-=======
-    if project in project_info['GLOBAL']['rootpath']:
-        dir1 = project_info['GLOBAL']['rootpath'][project]
-    elif 'default' in project_info['GLOBAL']['rootpath']:
-        dir1 = project_info['GLOBAL']['rootpath']['default']
-    else:
-        raise KeyError(
-            'default rootpath must be specified in config-user file')
-
->>>>>>> 36742b2b
+
+        dir1 = _get_option_with_default(project_info['GLOBAL'],'rootpath',project, 'user config')
     if not os.path.isdir(dir1):
         raise OSError('directory not found', dir1)
 
@@ -212,18 +202,8 @@
     else:
         drs = 'default'
 
-<<<<<<< HEAD
-    input_folder = _get_option_with_default(project_config, 'input_dir', drs, 'developer config for %s' % project)
-    dir2 = replace_tags(input_folder, model, var)
-=======
-    if drs in dict['input_dir']:
-        dir2 = replace_tags(dict['input_dir'][drs], model, var)
-    else:
-        raise KeyError(
-            'drs %s for %s project not specified in config-developer file' %
-            (drs, project))
-
->>>>>>> 36742b2b
+    input_folder = _get_option_with_default(project_config,'input_dir',drs, 'developer config for %s' % project )
+dir2 = replace_tags(input_folder, model, var)
     dirname = os.path.join(dir1, dir2)
 
     # Find latest version if required
@@ -395,15 +375,14 @@
     fpath: full path to file
     yr1, yr2: model['start_year'], model['end_year']
     """
-<<<<<<< HEAD
     try:
         ssp = fpath.split('/')
         av = ssp[-1]
         time_range = av.split('_')[-1].strip('.nc')
         time1 = time_range.split('-')[0]
         time2 = time_range.split('-')[1]
-        year1 = date_handling(time1,time2)[0]
-        year2 = date_handling(time1,time2)[1]
+        year1 = date_handling(time1, time2)[0]
+        year2 = date_handling(time1, time2)[1]
         if time_handling(year1, yr1, year2, yr2) is True:
             return True
         else:
@@ -419,16 +398,3 @@
                 else:
                     return True
         return False
-=======
-    ssp = fpath.split('/')
-    av = ssp[-1]
-    time_range = av.split('_')[-1].strip('.nc')
-    time1 = time_range.split('-')[0]
-    time2 = time_range.split('-')[1]
-    year1 = date_handling(time1, time2)[0]
-    year2 = date_handling(time1, time2)[1]
-    if time_handling(year1, yr1, year2, yr2) is True:
-        return True
-    else:
-        return False
->>>>>>> 36742b2b
